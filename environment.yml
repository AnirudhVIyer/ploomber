--- conflicted
+++ resolved
@@ -7,65 +7,9 @@
 
 dependencies:
   - python=3.9
-<<<<<<< HEAD
   - pip
   - pip: 
     - -e .
   
 
-=======
-  - ploomber-scaffold>=0.3
-  - ploomber-engine>=0.0.8
-  - ploomber-core>=0.0.11
-  - pyyaml
-  - networkx>=2.5
-  - jinja2
-  - tabulate
-  - humanize
-  - tqdm
-  - posthog
-  - sqlparse
-  - autopep8
-  - parso
-  - mistune
-  - pygments
-  - sqlalchemy
-  - click
-  - ipython
-  - ipdb
-  - pydantic
-  - papermill
-  - jupytext
-  - ipykernel>=1.5.2
-  - jupyter_client>=5.3.1
-  - nbconvert>=5.6.0
-  - nbformat
-  - pyflakes
-  - pandas
-  - pyarrow
-  - numpydoc
-  - requests-html
-  - nest_asyncio
-  - pygraphviz
-  - paramiko
-  - boto3
-  - moto
-  - google-cloud-storage
-  - pytest==7.1.*
-  - pytest-cov
-  - coveralls<3
-  - nose
-  - yapf
-  - flake8
-  - matplotlib
-  - seaborn
-  - psycopg2-binary
-  - lxml
-  - jupyter_server
-  - notebook
-  - joblib
-  - cloudpickle
-  - nbconvert[webpdf]
-  - multiprocess
-  - dill==0.3.5.1
->>>>>>> cdd078a5
+
